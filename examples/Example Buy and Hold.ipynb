--- conflicted
+++ resolved
@@ -444,14 +444,6 @@
        " 'n_lost': 0,\n",
        " 'n_total': 1,\n",
        " 'win_rate': 1.0,\n",
-<<<<<<< HEAD
-       " 'avg_abs_return': np.float64(141907.852558136),\n",
-       " 'avg_abs_return_per_win': np.float64(141907.852558136),\n",
-       " 'avg_abs_return_per_lost': nan,\n",
-       " 'median_abs_return': np.float64(141907.852558136),\n",
-       " 'median_abs_return_per_win': np.float64(141907.852558136),\n",
-       " 'median_abs_return_per_lost': nan}"
-=======
        " 'avg_abs_return': np.float64(141907.85119628906),\n",
        " 'avg_abs_return_per_win': np.float64(141907.85119628906),\n",
        " 'avg_abs_return_per_lost': nan,\n",
@@ -465,12 +457,45 @@
        " 'skewness': np.float64(nan),\n",
        " 'kurtosis': np.float64(nan),\n",
        " 'mean_median_gap': np.float64(0.0)}"
->>>>>>> ebd4b419
       ]
      },
      "execution_count": 7,
      "metadata": {},
      "output_type": "execute_result"
+    },
+    {
+     "name": "stderr",
+     "output_type": "stream",
+     "text": [
+      "<<<<<<< local <modified: text/plain>\n"
+     ]
+    },
+    {
+     "data": {
+      "text/plain": [
+       "{'n_won': 1,\n",
+       " 'n_lost': 0,\n",
+       " 'n_total': 1,\n",
+       " 'win_rate': 1.0,\n",
+       " 'avg_abs_return': np.float64(141907.852558136),\n",
+       " 'avg_abs_return_per_win': np.float64(141907.852558136),\n",
+       " 'avg_abs_return_per_lost': nan,\n",
+       " 'median_abs_return': np.float64(141907.852558136),\n",
+       " 'median_abs_return_per_win': np.float64(141907.852558136),\n",
+       " 'median_abs_return_per_lost': nan}"
+      ]
+     },
+     "execution_count": 11,
+     "metadata": {},
+     "output_type": "execute_result"
+    },
+    {
+     "name": "stderr",
+     "output_type": "stream",
+     "text": [
+      "=======\n",
+      ">>>>>>> remote <removed>\n"
+     ]
     }
    ],
    "source": [
